--- conflicted
+++ resolved
@@ -38,7 +38,6 @@
   const targetNode = useInternalNode(target);
 
   let edgePath = "";
-<<<<<<< HEAD
   let labelX = 0; // kept for potential future label features
   let labelY = 0;
   if (sourceNode && targetNode) {
@@ -51,20 +50,11 @@
         measured: { width: number; height: number };
         internals: { positionAbsolute: { x: number; y: number } };
       },
-=======
-  let labelX = 0;
-  let labelY = 0;
-  if (sourceNode && targetNode) {
-    const { sx, sy, tx, ty, sourcePos, targetPos } = getEdgeParams(
-      sourceNode as any,
-      targetNode as any,
->>>>>>> 490519f8
     );
     // determine how many edges connect this pair (both directions)
     const pairKey = ([a, b]: [string, string]) =>
       a < b ? `${a}|${b}` : `${b}|${a}`;
     const currentPair = pairKey([source, target]);
-<<<<<<< HEAD
     const pairEdges = (reactFlowRepresentation?.edges || []).filter(
       (e) => pairKey([e.source as string, e.target as string]) === currentPair,
     );
@@ -78,14 +68,6 @@
       return (a.id || "").localeCompare(b.id || "");
     };
     const sortedPairEdges = [...pairEdges].sort(directionThenId);
-=======
-    const pairEdges = (reactFlowRepresentation?.edges || []).filter((e) =>
-      pairKey([e.source as string, e.target as string]) === currentPair,
-    );
-    const sortedPairEdges = [...pairEdges].sort((a, b) =>
-      (a.id || "").localeCompare(b.id || ""),
-    );
->>>>>>> 490519f8
     const pairIndex = sortedPairEdges.findIndex((e) => e.id === id);
     const pairCount = sortedPairEdges.length || 1;
 
@@ -110,12 +92,8 @@
     // symmetric distribution; for even counts use half-step to avoid stacking near center
     const unitIndex = pairIndex - (pairCount - 1) / 2;
     const evenHalfStep = pairCount % 2 === 0 ? 0.5 : 0;
-<<<<<<< HEAD
     const adjustedIndex =
       unitIndex + (unitIndex >= 0 ? evenHalfStep : -evenHalfStep);
-=======
-    const adjustedIndex = unitIndex + (unitIndex >= 0 ? evenHalfStep : -evenHalfStep);
->>>>>>> 490519f8
     const offset = adjustedIndex * SEPARATION_STEP;
 
     // control points along the line, pushed out by the offset normal
