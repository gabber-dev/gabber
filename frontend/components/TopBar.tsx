/**
 * Copyright 2025 Fluently AI, Inc. DBA Gabber. All rights reserved.
 * SPDX-License-Identifier: SUL-1.0
 */

"use client";
// import { useParams } from "next/navigation";
import Link from "next/link";
<<<<<<< HEAD
import Image from "next/image";
import { ClipboardDocumentIcon, CheckIcon } from "@heroicons/react/24/outline";
=======
>>>>>>> 832610f4

export function TopBar() {
  // const params = useParams<{ app?: string; graph?: string }>();

  return (
    <div className="flex items-center gap-2 bg-base-200 h-full w-full px-2">
      <Link href={`/`} className="flex items-center py-2">
        <Image
          src="/logo.png"
          alt="Gabber"
          width={100}
          height={100}
          className="object-contain"
        />
      </Link>
      <Link href={`/example`}>Examples</Link>
    </div>
  );
}<|MERGE_RESOLUTION|>--- conflicted
+++ resolved
@@ -6,11 +6,8 @@
 "use client";
 // import { useParams } from "next/navigation";
 import Link from "next/link";
-<<<<<<< HEAD
 import Image from "next/image";
 import { ClipboardDocumentIcon, CheckIcon } from "@heroicons/react/24/outline";
-=======
->>>>>>> 832610f4
 
 export function TopBar() {
   // const params = useParams<{ app?: string; graph?: string }>();
