/**
 * Copyright 2025 Fluently AI, Inc. DBA Gabber. All rights reserved.
 * SPDX-License-Identifier: SUL-1.0
 */

import { NodeEditorRepresentation } from "@/generated/editor";
import { useMemo } from "react";
import { StatelessPad } from "./components/pads/StatelessPad";
import { PropertyPad } from "./components/pads/PropertyPad";
import { CubeIcon } from "@heroicons/react/24/outline";
import { Publish } from "./Publish";
import { Output } from "./Output";
import { AutoConvertNode } from "./AutoConvertNode";
import { CommentNode } from "./CommentNode";
import { SelfPad } from "./components/pads/SelfPad";

export interface BaseBlockProps {
  data: NodeEditorRepresentation;
}

export function BaseBlock({ data }: BaseBlockProps) {
  const sinkPads = useMemo(() => {
    return data.pads.filter(
      (p) => p.type === "StatelessSinkPad" || p.type === "PropertySinkPad",
    );
  }, [data]);
  const sourcePads = useMemo(() => {
    return data.pads.filter(
      (p) =>
        p.type === "StatelessSourcePad" ||
        (p.type === "PropertySourcePad" && p.id !== "self"),
    );
  }, [data]);

  const selfPad = useMemo(() => {
    return data.pads.filter(
      (p) => p.type === "PropertySourcePad" && p.id === "self",
    )[0];
  }, [data]);

  if (data.type === "AutoConvert") {
    return <AutoConvertNode />;
  }

  if (data.type === "Comment") {
    return <CommentNode data={data} />;
  }

  // Add ambient-float by default, but remove it if selected
  // React Flow adds .selected to the node when selected
  // We'll use a className that is always present, and CSS will handle the rest
  return (
    <div className="min-w-64 flex flex-col bg-base-200 border-2 border-black border-b-4 border-r-4 rounded-lg relative">
      <div className="flex w-full items-center gap-2 bg-base-300 border-b-2 border-black p-3 rounded-t-lg drag-handle cursor-grab active:cursor-grabbing">
        <CubeIcon className="h-5 w-5 text-accent" />
        <div className="flex-1">
          <h2 className="text-lg text-primary font-medium">
            {data.editor_name}
          </h2>
          <div className="text-xs text-base-content/60 font-mono">
            {data.id}
          </div>
        </div>
        <div className="absolute right-0">
          {selfPad && <SelfPad data={selfPad} nodeId={data.id} />}
        </div>
      </div>

      <div className="">
        <Inner data={data} />
      </div>

<<<<<<< HEAD
      <div className="flex flex-1 flex-col gap-3 p-4 nodrag cursor-default">
        {sourcePads.map((pad) => {
          if (pad.type === "StatelessSourcePad") {
            return (
              <div key={pad.id}>
                <StatelessPad data={pad} />
              </div>
            );
          } else if (pad.type === "PropertySourcePad") {
            return (
              <div key={pad.id}>
                <PropertyPad nodeId={data.id} data={pad} />
              </div>
            );
          }
=======
      <div className="flex flex-1 flex-col gap-2 p-4 nodrag cursor-default">
        {statelessSourcePad.map((pad) => {
          return (
            <div key={pad.id}>
              <StatelessPad data={pad} />
            </div>
          );
        })}
        {propertySourcePad.map((pad) => {
          return (
            <div key={pad.id}>
              <PropertyPad nodeId={data.id} data={pad} />
            </div>
          );
        })}
        {statelessSinkPad.map((pad) => {
          return (
            <div key={pad.id}>
              <StatelessPad data={pad} />
            </div>
          );
>>>>>>> 8e0a354e
        })}
        {sinkPads.map((pad) => {
          if (pad.type === "StatelessSinkPad") {
            return (
              <div key={pad.id}>
                <StatelessPad data={pad} />
              </div>
            );
          } else if (pad.type === "PropertySinkPad") {
            return (
              <div key={pad.id}>
                <PropertyPad nodeId={data.id} data={pad} />
              </div>
            );
          }
        })}
      </div>
    </div>
  );
}

function Inner({ data }: BaseBlockProps) {
  if (data.type === "Publish") {
    return <Publish />;
  } else if (data.type === "Output") {
    return <Output />;
  }
  return null;
}<|MERGE_RESOLUTION|>--- conflicted
+++ resolved
@@ -69,8 +69,6 @@
       <div className="">
         <Inner data={data} />
       </div>
-
-<<<<<<< HEAD
       <div className="flex flex-1 flex-col gap-3 p-4 nodrag cursor-default">
         {sourcePads.map((pad) => {
           if (pad.type === "StatelessSourcePad") {
@@ -86,29 +84,6 @@
               </div>
             );
           }
-=======
-      <div className="flex flex-1 flex-col gap-2 p-4 nodrag cursor-default">
-        {statelessSourcePad.map((pad) => {
-          return (
-            <div key={pad.id}>
-              <StatelessPad data={pad} />
-            </div>
-          );
-        })}
-        {propertySourcePad.map((pad) => {
-          return (
-            <div key={pad.id}>
-              <PropertyPad nodeId={data.id} data={pad} />
-            </div>
-          );
-        })}
-        {statelessSinkPad.map((pad) => {
-          return (
-            <div key={pad.id}>
-              <StatelessPad data={pad} />
-            </div>
-          );
->>>>>>> 8e0a354e
         })}
         {sinkPads.map((pad) => {
           if (pad.type === "StatelessSinkPad") {
