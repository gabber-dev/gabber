--- conflicted
+++ resolved
@@ -5,7 +5,6 @@
 
 import { PadEditorRepresentation } from "@/generated/editor";
 import { PadHandle } from "./PadHandle";
-import { PropertyEdit } from "./property_edit/PropertyEdit";
 import { usePropertyPad } from "./hooks/usePropertyPad";
 
 type Props = {
@@ -14,26 +13,6 @@
 };
 export function PropertyPad({ data, nodeId }: Props) {
   const isSource = data.type.indexOf("Source") !== -1;
-<<<<<<< HEAD
-
-  usePropertyPad(nodeId, data.id);
-
-  return (
-    <div
-      className={`relative w-full flex items-center ${isSource ? "justify-end" : "justify-start"}`}
-    >
-      <div
-        className={`absolute ${isSource ? "right-0" : "left-0"} -translate-x-4`}
-      >
-        <PadHandle data={data} />
-      </div>
-      <div
-        className={`flex-1 flex items-center gap-2 ${isSource ? "justify-end" : "justify-start"}`}
-      >
-        <div className="text-sm text-accent font-medium">{data.id}</div>
-        <div className="flex-1 max-w-64">
-          <PropertyEdit padId={data.id} nodeId={nodeId} />
-=======
   const { runtimeChanged } = usePropertyPad(nodeId, data.id);
 
   return (
@@ -51,7 +30,6 @@
           <div className={`absolute ${isSource ? "-right-4" : "-left-4"}`}>
             <PadHandle data={data} />
           </div>
->>>>>>> 8818797c
         </div>
       </div>
     </div>
